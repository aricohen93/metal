from functools import partial
from typing import Callable, List

import numpy as np
import pandas as pd
import torch
import torch.nn as nn
import torch.nn.functional as F
from modules import BertBinaryHead, BertEncoder, BertMulticlassHead, BertRegressionHead
from pytorch_pretrained_bert import BertForMaskedLM, BertModel, BertTokenizer
from sklearn.metrics import matthews_corrcoef
from task import Task
from torch.utils.data import DataLoader, Dataset, TensorDataset

import metal
from metal.end_model import EndModel
from metal.mmtl.scorer import Scorer
from metal.mmtl.utils.dataset_utils import get_all_dataloaders
from metal.mmtl.utils.metrics import matthews_corr, pearson_corr, spearman_corr


def create_task(
    task_name,
    bert_model="bert-base-uncased",
    split_prop=0.8,
    max_len=512,
    dl_kwargs={},
    bert_output_shape=768,
    max_datapoints=-1,
):
    dataloaders = get_all_dataloaders(
        task_name,
        bert_model,
        max_len=max_len,
        dl_kwargs=dl_kwargs,
<<<<<<< HEAD
        split_prop=split_prop,
        max_datapoints=max_datapoints,
=======
        train_dev_split_prop=split_prop,
>>>>>>> afc6e62b
    )
    bert_encoder = BertEncoder(bert_model)

    if task_name == "COLA":

        scorer = Scorer(
            standard_metrics=["accuracy"],
            custom_train_funcs=[matthews_corr],
            custom_valid_funcs=[matthews_corr],
        )
        return Task(
            task_name,
            dataloaders,
            bert_encoder,
            BertBinaryHead(bert_output_shape),
            scorer,
        )

    if task_name == "SST2":

        return Task(
            task_name, dataloaders, bert_encoder, BertBinaryHead(bert_output_shape)
        )

    elif task_name == "MNLI":

        return Task(
            task_name,
            dataloaders,
            bert_encoder,
            BertMulticlassHead(bert_output_shape, 3),
            Scorer(standard_metrics=["accuracy"]),
        )

    elif task_name == "RTE":

        return Task(
            task_name,
            dataloaders,
            bert_encoder,
            BertBinaryHead(bert_output_shape),
            Scorer(standard_metrics=["accuracy"]),
        )

    elif task_name == "WNLI":

        return Task(
            task_name,
            dataloaders,
            bert_encoder,
            BertBinaryHead(bert_output_shape),
            Scorer(standard_metrics=["accuracy"]),
        )

    elif task_name == "QQP":

        return Task(
            task_name,
            dataloaders,
            bert_encoder,
            BertBinaryHead(bert_output_shape),
            Scorer(standard_metrics=["accuracy"]),
        )

    elif task_name == "MRPC":

        return Task(
            task_name,
            dataloaders,
            bert_encoder,
            BertBinaryHead(bert_output_shape),
            Scorer(standard_metrics=["accuracy"]),
        )

    elif task_name == "STSB":
        scorer = Scorer(
            standard_metrics=[],
            custom_train_funcs=[pearson_corr, spearman_corr],
            custom_valid_funcs=[pearson_corr, spearman_corr],
        )

        # x -> sigmoid -> [0,1], and compute mse_loss (y \in [0,1])
        loss_hat_func = lambda x, y: F.mse_loss(torch.sigmoid(x), y)

        return Task(
            task_name,
            dataloaders,
            bert_encoder,
            BertRegressionHead(bert_output_shape),
            scorer,
            loss_hat_func=loss_hat_func,
            output_hat_func=torch.sigmoid,
        )

    elif task_name == "QNLI":
        qnli_head = nn.Linear(bert_output_shape, 2, bias=False)
        return Task(
            name="QNLI",
            data_loaders=dataloaders,
            input_module=bert_encoder,
            head_module=qnli_head,
            scorer=Scorer(standard_metrics=["accuracy"]),
            loss_hat_func=lambda Y_hat, Y: F.cross_entropy(Y_hat, Y - 1),
            output_hat_func=partial(F.softmax, dim=1),
        )

    elif task_name == "SNLI":
        raise NotImplementedError

    elif task_name == "SciTail":
        raise NotImplementedError

    else:
        raise ValueError(f"{task_name} does not exist.")<|MERGE_RESOLUTION|>--- conflicted
+++ resolved
@@ -33,12 +33,8 @@
         bert_model,
         max_len=max_len,
         dl_kwargs=dl_kwargs,
-<<<<<<< HEAD
         split_prop=split_prop,
         max_datapoints=max_datapoints,
-=======
-        train_dev_split_prop=split_prop,
->>>>>>> afc6e62b
     )
     bert_encoder = BertEncoder(bert_model)
 
