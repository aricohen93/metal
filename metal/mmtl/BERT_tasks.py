from functools import partial
from typing import Callable, List

import numpy as np
import pandas as pd
import torch
import torch.nn as nn
import torch.nn.functional as F
from modules import BertBinaryHead, BertEncoder, BertMulticlassHead, BertRegressionHead
from pytorch_pretrained_bert import BertForMaskedLM, BertModel, BertTokenizer
from sklearn.metrics import matthews_corrcoef
from task import Task
from torch.utils.data import DataLoader, Dataset, TensorDataset

import metal
from metal.end_model import EndModel
from metal.mmtl.scorer import Scorer
from metal.mmtl.utils.dataset_utils import get_all_dataloaders
from metal.mmtl.utils.metrics import matthews_corr, pearson_corr, spearman_corr


def create_task(
    task_name,
    bert_model="bert-base-uncased",
    split_prop=0.8,
    max_len=512,
    dl_kwargs={},
<<<<<<< HEAD
    bert_kwargs={},
    bert_output_dim=768,
=======
    bert_output_shape=768,
    max_datapoints=-1,
>>>>>>> 22c87d54
):
    dataloaders = get_all_dataloaders(
        task_name,
        bert_model,
        max_len=max_len,
        dl_kwargs=dl_kwargs,
        split_prop=split_prop,
        max_datapoints=max_datapoints,
    )
    bert_encoder = BertEncoder(bert_model, **bert_kwargs)

    if task_name == "COLA":

        scorer = Scorer(
            standard_metrics=["accuracy"],
            custom_train_funcs=[matthews_corr],
            custom_valid_funcs=[matthews_corr],
        )
        return Task(
            task_name,
            dataloaders,
            bert_encoder,
            BertBinaryHead(bert_output_dim),
            scorer,
        )

    if task_name == "SST2":

        return Task(
            task_name, dataloaders, bert_encoder, BertBinaryHead(bert_output_dim)
        )

    elif task_name == "MNLI":

        return Task(
            task_name,
            dataloaders,
            bert_encoder,
            BertMulticlassHead(bert_output_dim, 3),
            Scorer(standard_metrics=["accuracy"]),
        )

    elif task_name == "RTE":

        return Task(
            task_name,
            dataloaders,
            bert_encoder,
            BertBinaryHead(bert_output_dim),
            Scorer(standard_metrics=["accuracy"]),
        )

    elif task_name == "WNLI":

        return Task(
            task_name,
            dataloaders,
            bert_encoder,
            BertBinaryHead(bert_output_dim),
            Scorer(standard_metrics=["accuracy"]),
        )

    elif task_name == "QQP":

        return Task(
            task_name,
            dataloaders,
            bert_encoder,
            BertBinaryHead(bert_output_dim),
            Scorer(standard_metrics=["accuracy"]),
        )

    elif task_name == "MRPC":

        return Task(
            task_name,
            dataloaders,
            bert_encoder,
            BertBinaryHead(bert_output_dim),
            Scorer(standard_metrics=["accuracy"]),
        )

    elif task_name == "STSB":
        scorer = Scorer(
            standard_metrics=[],
            custom_train_funcs=[pearson_corr, spearman_corr],
            custom_valid_funcs=[pearson_corr, spearman_corr],
        )

        # x -> sigmoid -> [0,1], and compute mse_loss (y \in [0,1])
        loss_hat_func = lambda x, y: F.mse_loss(torch.sigmoid(x), y)

        return Task(
            task_name,
            dataloaders,
            bert_encoder,
            BertRegressionHead(bert_output_dim),
            scorer,
            loss_hat_func=loss_hat_func,
            output_hat_func=torch.sigmoid,
        )

    elif task_name == "QNLI":
        qnli_head = nn.Linear(bert_output_dim, 2, bias=False)
        return Task(
            name="QNLI",
            data_loaders=dataloaders,
            input_module=bert_encoder,
            head_module=qnli_head,
            scorer=Scorer(standard_metrics=["accuracy"]),
            loss_hat_func=lambda Y_hat, Y: F.cross_entropy(Y_hat, Y - 1),
            output_hat_func=partial(F.softmax, dim=1),
        )

    elif task_name == "SNLI":
        raise NotImplementedError

    elif task_name == "SciTail":
        raise NotImplementedError

    else:
        raise ValueError(f"{task_name} does not exist.")<|MERGE_RESOLUTION|>--- conflicted
+++ resolved
@@ -25,13 +25,9 @@
     split_prop=0.8,
     max_len=512,
     dl_kwargs={},
-<<<<<<< HEAD
     bert_kwargs={},
     bert_output_dim=768,
-=======
-    bert_output_shape=768,
     max_datapoints=-1,
->>>>>>> 22c87d54
 ):
     dataloaders = get_all_dataloaders(
         task_name,
