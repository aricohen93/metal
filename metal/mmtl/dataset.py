--- conflicted
+++ resolved
@@ -175,8 +175,13 @@
         idx_matrix = torch.LongTensor(idx_matrix)
         seg_matrix = torch.LongTensor(seg_matrix)
         mask_matrix = torch.gt(idx_matrix.data, 0).long()
-<<<<<<< HEAD
-        label_matrix = torch.FloatTensor(label_matrix)
+
+        # cast torch labels
+        if self.label_type is float:
+            label_matrix = torch.FloatTensor(label_matrix)
+        else:
+            label_matrix = torch.LongTensor(label_matrix)
+
         return (idx_matrix, seg_matrix, mask_matrix), label_matrix
 
 
@@ -236,14 +241,4 @@
 
 class MRPC(BERTDataset):
     def __init__(self, split, bert_model, max_len=-1):
-        raise NotImplementedError
-=======
-
-        # cast torch labels
-        if self.label_type is float:
-            label_matrix = torch.FloatTensor(label_matrix)
-        else:
-            label_matrix = torch.LongTensor(label_matrix)
-
-        return (idx_matrix, seg_matrix, mask_matrix), label_matrix
->>>>>>> 3bbb3b3e
+        raise NotImplementedError